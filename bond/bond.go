// Copyright (c) 2017 Intel Corporation
//
// Licensed under the Apache License, Version 2.0 (the "License");
// you may not use this file except in compliance with the License.
// You may obtain a copy of the License at
//
//     http://www.apache.org/licenses/LICENSE-2.0
//
// Unless required by applicable law or agreed to in writing, software
// distributed under the License is distributed on an "AS IS" BASIS,
// WITHOUT WARRANTIES OR CONDITIONS OF ANY KIND, either express or implied.
// See the License for the specific language governing permissions and
// limitations under the License.

// CNI plugin for container network interface bonding.

package main

import (
	"encoding/json"
	"errors"
	"fmt"
	"runtime"

	"strconv"

	"github.com/containernetworking/cni/pkg/skel"
	"github.com/containernetworking/cni/pkg/types"
	"github.com/containernetworking/cni/pkg/types/current"
	"github.com/containernetworking/cni/pkg/version"
	"github.com/containernetworking/plugins/pkg/ipam"
	"github.com/containernetworking/plugins/pkg/ns"
	"github.com/vishvananda/netlink"
	"github.com/vishvananda/netns"
)

var (
	maxMTU = 9216
	minMTU = 68
	stdMTU = 1500
)

type bondingConfig struct {
	types.NetConf
	Name        string                   `json:"ifname"`
	Mode        string                   `json:"mode"`
	LinksContNs bool                     `json:"linksInContainer"`
	FailOverMac int                      `json:"failOverMac"`
	Miimon      string                   `json:"miimon"`
	Mtu         int                      `json:"mtu"`
	Links       []map[string]interface{} `json:"links"`
}

func init() {
	// this ensures that main runs only on main thread (thread group leader).
	// since namespace ops (unshare, setns) are done for a single thread, we
	// must ensure that the goroutine does not jump from OS thread to thread
	runtime.LockOSThread()
}

// load the configuration file into a bondingConfig structure. return the bondConf & error
func loadConfigFile(bytes []byte) (*bondingConfig, string, error) {
	bondConf := &bondingConfig{}
	if err := json.Unmarshal(bytes, bondConf); err != nil {
		return nil, "", fmt.Errorf("Failed to load configuration file, error = %+v", err)
	}
	return bondConf, bondConf.CNIVersion, nil
}

// retrieve the link names from the bondConf & check they exist. return an array of linkObjectsToBond & error
func getLinkObjectsFromConfig(bondConf *bondingConfig, netNsHandle *netlink.Handle) ([]netlink.Link, error) {
	linkNames := []string{}
	for _, linkName := range bondConf.Links {
		linkNames = append(linkNames, linkName["name"].(string))
	}
	linkObjectsToBond := []netlink.Link{}
	if len(linkNames) > 1 && len(linkNames) <= 2 { // currently only supporting two links to one bond
		for _, linkName := range linkNames {
			linkObject, err := checkLinkExists(linkName, netNsHandle)
			if err != nil {
				return nil, fmt.Errorf("Failed to confirm that link (%+v) exists, error: %+v", linkName, err)
			}
			linkObjectsToBond = append(linkObjectsToBond, linkObject)
		}
	} else {
		return nil, fmt.Errorf("Bonding requires exactly two links, we have %+v", len(linkNames))
	}
	return linkObjectsToBond, nil
}

// check if a "linkName" exists. return the linkObject & error
func checkLinkExists(linkName string, netNsHandle *netlink.Handle) (netlink.Link, error) {
	link, err := netNsHandle.LinkByName(linkName)
	if err != nil {
		return nil, fmt.Errorf("Failed to lookup link name %+v, error: %+v", linkName, err)
	}
	return link, nil
}

// configure the bonded link & add it using the netNsHandle context to add it to the required namespace. return a bondLinkObj pointer & error
func createBondedLink(name string, bondMode string, miimon string, failOverMac int, mtu int, netNsHandle *netlink.Handle) (*netlink.Bond, error) {
	var err error
	bondLinkObj := netlink.NewLinkBond(netlink.NewLinkAttrs())
	bondModeObj := netlink.StringToBondMode(bondMode)
	bondLinkObj.Attrs().Name = name
	bondLinkObj.Attrs().MTU = mtu
	bondLinkObj.Mode = bondModeObj
	bondLinkObj.Miimon, err = strconv.Atoi(miimon)
	bondLinkObj.FailOverMac = netlink.BondFailOverMac(failOverMac)

	if err != nil {
		return nil, fmt.Errorf("Failed to convert bondMiimon value (%+v) to an int, error: %+v", miimon, err)
	}

	err = netNsHandle.LinkAdd(bondLinkObj)
	if err != nil {
		return nil, fmt.Errorf("Failed to add link (%+v) to the netNsHandle, error: %+v", bondLinkObj.Attrs().Name, err)
	}

	return bondLinkObj, nil
}

// loop over the linkObjectsToBond, set each DOWN, update the interface MASTER & set it UP again.
// again we use the netNsHandle to interfact with these links in the namespace provided. return error
func attachLinksToBond(bondLinkObj *netlink.Bond, linkObjectsToBond []netlink.Link, netNsHandle *netlink.Handle) error {
	var err error
	bondLinkIndex := bondLinkObj.LinkAttrs.Index
	for _, linkObject := range linkObjectsToBond {
		err = netNsHandle.LinkSetDown(linkObject)
		if err != nil {
			return fmt.Errorf("Failed to set link: %+v DOWN, error: %+v", linkObject.Attrs().Name, err)
		}
		err = netNsHandle.LinkSetMasterByIndex(linkObject, bondLinkIndex)
		if err != nil {
			return fmt.Errorf("Failed to set link: %+v MASTER, master index used: %+v, error: %+v", linkObject.Attrs().Name, bondLinkIndex, err)
		}
		err = netNsHandle.LinkSetUp(linkObject)
		if err != nil {
			return fmt.Errorf("Failed to set link: %+v UP, error: %+v", linkObject.Attrs().Name, err)
		}
	}
	return nil
}

// loop over the linkObjectsToDeattach, set each DOWN, update the interface MASTER to nomaster & set it UP again.
// again we use the netNsHandle to interfact with these links in the namespace provided. return error
func deattachLinksFromBond(linkObjectsToDeattach []netlink.Link, netNsHandle *netlink.Handle) error {
	var err error

	for _, linkObject := range linkObjectsToDeattach {
		err = netNsHandle.LinkSetDown(linkObject)
		if err != nil {
			return fmt.Errorf("Failed to set link: %+v DOWN, error: %+v", linkObject.Attrs().Name, err)
		}
		err = netNsHandle.LinkSetNoMaster(linkObject)
		if err != nil {
			return fmt.Errorf("Failed to set link: %+v NOMASTER, error: %+v", linkObject.Attrs().Name, err)
		}
		err = netNsHandle.LinkSetUp(linkObject)
		if err != nil {
			return fmt.Errorf("Failed to set link: %+v UP, error: %+v", linkObject.Attrs().Name, err)
		}
	}
	return nil
}

func setLinksinNetNs(bondConf *bondingConfig, nspath string, releaseLinks bool) error {
	var netNs, curnetNs ns.NetNS
	var err error

	linkNames := []string{}
	for _, linkName := range bondConf.Links {
		linkNames = append(linkNames, linkName["name"].(string))
	}

	if netNs, err = ns.GetNS(nspath); err != nil {
		return fmt.Errorf("failed to open netns %q: %v", nspath, err)
	}

	if curnetNs, err = ns.GetCurrentNS(); err != nil {
		return fmt.Errorf("failed to get init netns: %v", err)
	}

	if releaseLinks == true {
		if err := netNs.Set(); err != nil {
			return fmt.Errorf("failed to enter netns %q: %v", netNs, err)
		}
	}

	if len(linkNames) > 1 && len(linkNames) <= 2 { // currently only supporting two links to one bond
		for _, linkName := range linkNames {
			// get interface link in the network namespace
			link, err := netlink.LinkByName(linkName)
			if err != nil {
				return fmt.Errorf("failed to lookup link interface %q: %v", linkName, err)
			}

			// set link interface down
			if err = netlink.LinkSetDown(link); err != nil {
				return fmt.Errorf("failed to down link interface %q: %v", linkName, err)
			}

			if releaseLinks == true { // move link inteface to network netns
				if err = netlink.LinkSetNsFd(link, int(curnetNs.Fd())); err != nil {
					return fmt.Errorf("failed to move link interface to host netns %q: %v", linkName, err)
				}
			} else {
				if err = netlink.LinkSetNsFd(link, int(netNs.Fd())); err != nil {
					return fmt.Errorf("failed to move link interface to container netns %q: %v", linkName, err)
				}
			}

		}
	} else {
		return fmt.Errorf("Bonding requires exactly two links, we have %+v", len(linkNames))
	}

	return nil
}

func createBond(bondConf *bondingConfig, nspath string, ns ns.NetNS) (*current.Interface, error) {
	bond := &current.Interface{}

	// get the namespace from the CNI_NETNS environment variable
	netNs, err := netns.GetFromPath(nspath)
	if err != nil {
		return nil, fmt.Errorf("Failed to retrieve netNs from path (%+v), error: %+v", nspath, err)
	}
	defer netNs.Close()

	// get a handle for the namespace above, this handle will be used to interact with existing links and add a new one
	netNsHandle, err := netlink.NewHandleAt(netNs)
	if err != nil {
		return nil, fmt.Errorf("Failed to create a new handle at netNs (%+v), error: %+v", netNs, err)
	}
	defer netNsHandle.Delete()

	if bondConf.LinksContNs != true {
		if err := setLinksinNetNs(bondConf, nspath, false); err != nil {
			return nil, fmt.Errorf("Failed to move the links (%+v) in container network namespace, error: %+v", bondConf.Links, err)
		}
	}

	linkObjectsToBond, err := getLinkObjectsFromConfig(bondConf, netNsHandle)
	if err != nil {
		return nil, fmt.Errorf("Failed to retrieve link objects from configuration file (%+v), error: %+v", bondConf, err)
	}
	if bondConf.FailOverMac < 0 || bondConf.FailOverMac > 2 {
		return nil, fmt.Errorf("FailOverMac mode should be 0, 1 or 2 actual: %+v", bondConf.FailOverMac)
	}
	// check if MTU is set outside normal bounds
	if bondConf.Mtu < minMTU || bondConf.Mtu > maxMTU {
		return nil, fmt.Errorf("MTU parameter should be between 68, 9216. Requested value: %v", bondConf.Mtu)
	}
	bondLinkObj, err := createBondedLink(bondConf.Name, bondConf.Mode, bondConf.Miimon, bondConf.FailOverMac, bondConf.Mtu, netNsHandle)
	if err != nil {
		return nil, fmt.Errorf("Failed to create bonded link (%+v), error: %+v", bondConf.Name, err)
	}
	err = attachLinksToBond(bondLinkObj, linkObjectsToBond, netNsHandle)
	if err != nil {
		return nil, fmt.Errorf("Failed to attach links to bond, error: %+v", err)
	}

	bond.Name = bondConf.Name

	// Re-fetch interface to get all properties/attributes
	contBond, err := netNsHandle.LinkByName(bond.Name)
	if err != nil {
		return nil, fmt.Errorf("failed to refetch bond %q: %v", bond.Name, err)
	}
	bond.Mac = contBond.Attrs().HardwareAddr.String()
	bond.Sandbox = ns.Path()

	return bond, nil

}

func cmdAdd(args *skel.CmdArgs) error {
	var err error

	bondConf, cniVersion, err := loadConfigFile(args.StdinData)
	if err != nil {
		return err
	}

	netns, err := ns.GetNS(args.Netns)
	if err != nil {
		return fmt.Errorf("failed to open netns %q: %v", netns, err)
	}
	defer netns.Close()

	if bondConf.Name == "" {
		bondConf.Name = args.IfName
	}

	bondInterface, err := createBond(bondConf, args.Netns, netns)
	if err != nil {
		return err
	}

	// run the IPAM plugin and get back the config to apply
	r, err := ipam.ExecAdd(bondConf.IPAM.Type, args.StdinData)
	if err != nil {
		return err
	}
	// Convert whatever the IPAM result was into the current Result type
	result, err := current.NewResultFromResult(r)
	if err != nil {
		return err
	}

	if len(result.IPs) == 0 {
		return errors.New("IPAM plugin returned missing IP config")
	}
	for _, ipc := range result.IPs {
		// All addresses belong to the vlan interface
		ipc.Interface = current.Int(0)
	}

	result.Interfaces = []*current.Interface{bondInterface}

	err = netns.Do(func(_ ns.NetNS) error {
		return ipam.ConfigureIface(bondConf.Name, result)
	})
	if err != nil {
		return err
	}

	result.DNS = bondConf.DNS

	return types.PrintResult(result, cniVersion)

}

func cmdDel(args *skel.CmdArgs) error {
	var err error

	bondConf, _, err := loadConfigFile(args.StdinData)
	if err != nil {
		return err
	}

	err = ipam.ExecDel(bondConf.IPAM.Type, args.StdinData)
	if err != nil {
		return err
	}

	if args.Netns == "" {
		return nil
	}

	// get the namespace from the CNI_NETNS environment variable
	netNs, err := netns.GetFromPath(args.Netns)
	if err != nil {
		return fmt.Errorf("Failed to retrieve netNs from path (%+v), error: %+v", args.Netns, err)
	}
	defer netNs.Close()
	// get a handle for the namespace above, this handle will be used to interact with existing links and add a new one
	netNsHandle, err := netlink.NewHandleAt(netNs)
	if err != nil {
		return fmt.Errorf("Failed to create a new handle at netNs (%+v), error: %+v", netNs, err)
	}
	defer netNsHandle.Delete()

	if bondConf.Name == "" {
		bondConf.Name = args.IfName
	}

	linkObjectsToDeattach, err := getLinkObjectsFromConfig(bondConf, netNsHandle)
	if err != nil {
		return fmt.Errorf("Failed to retrieve link objects from configuration file (%+v), error: %+v", bondConf, err)
	}

	linkObjToDel, err := checkLinkExists(bondConf.Name, netNsHandle)
	if err != nil {
		return fmt.Errorf("Failed to find bonded link (%+v), error: %+v", bondConf.Name, err)
	}
	//reset mtu value of bond to a "standard" value of 1500 which also resets value of each slave link
<<<<<<< HEAD
	//check if original config had mtu set in config - i.e. value of 0
	if bondConf.Mtu != 0 || linkObjToDel.Attrs().MTU != stdMTU {
=======
	if linkObjToDel.Attrs().MTU != stdMTU {
>>>>>>> e58a6ff7
		err = netNsHandle.LinkSetMTU(linkObjToDel, stdMTU)
		if err != nil {
			return fmt.Errorf("Failed to reset MTU value to default")
		}
	}
	err = netNsHandle.LinkSetDown(linkObjToDel)
	if err != nil {
		return fmt.Errorf("Failed to set bonded link: %+v DOWN, error: %+v", linkObjToDel.Attrs().Name, err)
	}

	if err = deattachLinksFromBond(linkObjectsToDeattach, netNsHandle); err != nil {
		return fmt.Errorf("Failed to detatch links from bond, error: %+v", err)
	}

	err = netNsHandle.LinkDel(linkObjToDel)
	if err != nil {
		return fmt.Errorf("Failed to delete bonded link (%+v), error: %+v", linkObjToDel.Attrs().Name, err)
	}

	if bondConf.LinksContNs != true {
		if err := setLinksinNetNs(bondConf, args.Netns, true); err != nil {
			return fmt.Errorf("Failed set links (%+v) in host network namespace, error: %+v", bondConf.Links, err)
		}
	}

	return err
}
func cmdCheck(args *skel.CmdArgs) error {
	return nil
}

func main() {
	skel.PluginMain(cmdAdd, cmdCheck, cmdDel, version.All, "")
}<|MERGE_RESOLUTION|>--- conflicted
+++ resolved
@@ -249,7 +249,9 @@
 		return nil, fmt.Errorf("FailOverMac mode should be 0, 1 or 2 actual: %+v", bondConf.FailOverMac)
 	}
 	// check if MTU is set outside normal bounds
-	if bondConf.Mtu < minMTU || bondConf.Mtu > maxMTU {
+	// 0 value is used to check if Mtu is set in config
+	//TODO: change mtu and other int types to *int to get rid of bad assumption about 0 value.
+	if bondConf.Mtu != 0 && ( bondConf.Mtu < minMTU || bondConf.Mtu > maxMTU) {
 		return nil, fmt.Errorf("MTU parameter should be between 68, 9216. Requested value: %v", bondConf.Mtu)
 	}
 	bondLinkObj, err := createBondedLink(bondConf.Name, bondConf.Mode, bondConf.Miimon, bondConf.FailOverMac, bondConf.Mtu, netNsHandle)
@@ -376,12 +378,8 @@
 		return fmt.Errorf("Failed to find bonded link (%+v), error: %+v", bondConf.Name, err)
 	}
 	//reset mtu value of bond to a "standard" value of 1500 which also resets value of each slave link
-<<<<<<< HEAD
 	//check if original config had mtu set in config - i.e. value of 0
 	if bondConf.Mtu != 0 || linkObjToDel.Attrs().MTU != stdMTU {
-=======
-	if linkObjToDel.Attrs().MTU != stdMTU {
->>>>>>> e58a6ff7
 		err = netNsHandle.LinkSetMTU(linkObjToDel, stdMTU)
 		if err != nil {
 			return fmt.Errorf("Failed to reset MTU value to default")
