--- conflicted
+++ resolved
@@ -9,11 +9,8 @@
 
 ## Build
 
-<<<<<<< HEAD
 It is recommended that Bond CNI be built with Go 1.12+ with dependencies managed using Go modules.
-=======
-It is recommended that Bond CNI be built with Go 1.12+ as dependencies are managed using go mod.
->>>>>>> 01cc08a5
+
 
 - Build the source code to binary:
 
